from __future__ import division

from pywr.core import Model, Storage, Link, ScenarioIndex, Timestep, Output
from pywr.parameters import ConstantParameter, DailyProfileParameter, load_parameter
from pywr.parameters.control_curves import ControlCurveParameter, ControlCurveInterpolatedParameter, MonthlyProfileControlCurveParameter, PiecewiseLinearControlCurve
from pywr.parameters._control_curves import _interpolate
from pywr.recorders import NumpyArrayNodeRecorder, NumpyArrayStorageRecorder, assert_rec
import numpy as np
import pandas as pd
from numpy.testing import assert_allclose
import pytest
import datetime
import os
from fixtures import simple_linear_model, simple_storage_model
from helpers import load_model

@pytest.fixture
def model(simple_storage_model):
    """ Modified simple_storage_model to be steady-state. """
    i = simple_storage_model.nodes['Input']
    i.max_flow = 0
    o = simple_storage_model.nodes['Output']
    o.max_flow = 0
    s = simple_storage_model.nodes['Storage']
    s.max_volume = 100.0
    return simple_storage_model


class TestPiecewiseLinearControlCurve:
    def test_run(self, simple_storage_model):
        model = simple_storage_model
        storage_node = model.nodes["Storage"]
        input_node = model.nodes["Input"]
        output_node = model.nodes["Output"]
        control_curve = ConstantParameter(model, 0.5)
        parameter = PiecewiseLinearControlCurve(model, storage_node, control_curve, values=[(50, 100), (200, 500)], name="PLCC")
        assert parameter.minimum == 0.0
        assert parameter.maximum == 1.0
    
        input_node.max_flow = 1.0
        input_node.cost = 0
        output_node.max_flow = 0.0
        storage_node.initial_volume = 0.0
        storage_node.max_volume = 100.0
        storage_node.cost = -10
        
        model.timestepper.start = "1920-01-01"
        model.timestepper.delta = 1
        model.timestepper.end = model.timestepper.start + model.timestepper.delta*100
        
        @assert_rec(model, parameter)
        def expected_func(timestep, scenario_index):
            volume = timestep.index
            control_curve = 0.5
            current_position = volume / storage_node.max_volume
            if current_position > control_curve:
                factor = (volume - 50) / 50
                value = 200 + factor * (500 - 200)
            else:
                factor = volume / 50
                value = 50 + factor * (100 - 50)
            return value
        
        model.run()
    
    @pytest.mark.parametrize("configuration, expected_value", [
        ((0.0, 0.0, 1.0, 50.0, 100.0), 50.0),
        ((1.0, 0.0, 1.0, 50.0, 100.0), 100.0),
        ((0.5, 0.0, 1.0, 50.0, 100.0), 75.0),
        ((0.0, 0.5, 1.0, 50.0, 100.0), 50.0),
        ((0.75, 0.5, 1.0, 50.0, 100.0), 75.0),
    ])
    def test_interpolation(self, configuration, expected_value):
        current_position, lower_bound, upper_bound, lower_value, upper_value = configuration
        assert _interpolate(current_position, lower_bound, upper_bound, lower_value, upper_value) == expected_value

    def test_json(self, simple_storage_model):
        model = simple_storage_model
        control_curve = ConstantParameter(model, 0.5, name="cc")
        parameter_data = {
            "type": "piecewiselinearcontrolcurve",
            "storage_node": "Storage",
            "control_curve": "cc",
            "minimum": 0.2,
            "maximum": 0.7,
            "values": [[5, 10], [100, 200]]
        }
        parameter = load_parameter(model, parameter_data)
        assert parameter.minimum == 0.2
        assert parameter.maximum == 0.7
        assert parameter.below_lower == 5
        assert parameter.below_upper == 10
        assert parameter.above_lower == 100
        assert parameter.above_upper == 200
        assert parameter.control_curve is control_curve
        assert parameter.storage_node is model.nodes["Storage"]


class TestPiecewiseControlCurveParameter:
    """Tests for ControlCurveParameter """

    @staticmethod
    def _assert_results(m, s):
        """ Correct results for the following tests """

        @assert_rec(m, s.cost)
        def expected_func(timestep, scenario_index):
            v = s.initial_volume
            if v >= 80.0:
                expected = 1.0
            elif v >= 60:
                expected = 0.7
            else:
                expected = 0.4
            return expected

        for initial_volume in (90, 70, 30):
            s.initial_volume = initial_volume
            m.run()


    def test_with_values(self, model):
        """Test with `values` keyword argument"""
        m = model
        s = m.nodes['Storage']

        # Return 10.0 when above 0.0 when below
        s.cost = ControlCurveParameter(m, s, [0.8, 0.6], [1.0, 0.7, 0.4])
        self._assert_results(m, s)

    def test_with_parameters(self, model):
        """ Test with `parameters` keyword argument. """
        m = model
        s = m.nodes['Storage']

        # Two different control curves
        cc = [ConstantParameter(model, 0.8), ConstantParameter(model, 0.6)]
        # Three different parameters to return
        params = [
            ConstantParameter(model, 1.0), ConstantParameter(model, 0.7), ConstantParameter(model, 0.4)
        ]
        s.cost = ControlCurveParameter(model, s, cc, parameters=params)

        self._assert_results(m, s)

    def test_values_load(self, model):
        """ Test load of float lists. """

        m = model
        s = m.nodes['Storage']

        data = {
            "type": "controlcurve",
            "control_curves": [0.8, 0.6],
            "values": [1.0, 0.7, 0.4],
            "storage_node": "Storage"
        }

        s.cost = p = load_parameter(model, data)
        assert isinstance(p, ControlCurveParameter)
        self._assert_results(m, s)

    def test_parameters_load(self, model):
        """ Test load of parameter lists for 'control_curves' and 'parameters' keys. """

        m = model
        s = m.nodes['Storage']

        data = {
            "type": "controlcurve",
            "storage_node": "Storage",
            "control_curves": [
                {
                    "type": "constant",
                    "value": 0.8
                },
                {
                    "type": "monthlyprofile",
                    "values": [0.6]*12
                }
            ],
            "parameters": [
                {
                    "type": "constant",
                    "value": 1.0,
                },
                {
                    "type": "constant",
                    "value": 0.7
                },
                {
                    "type": "constant",
                    "value": 0.4
                }
            ]
        }

        s.cost = p = load_parameter(model, data)
        assert isinstance(p, ControlCurveParameter)
        self._assert_results(m, s)

    def test_single_cc_load(self, model):
        """ Test load from dict with 'control_curve' key

        This is different to the above test by using singular 'control_curve' key in the dict
        """
        m = model
        s = m.nodes['Storage']

        data = {
            "type": "controlcurve",
            "storage_node": "Storage",
            "control_curve": 0.8,
        }

        s.cost = p = load_parameter(model, data)
        assert isinstance(p, ControlCurveParameter)

        @assert_rec(m, p)
        def expected_func(timestep, scenario_index):
            v = s.initial_volume
            if v >= 80.0:
                expected = 0
            else:
                expected = 1
            return expected

        for initial_volume in (90, 70):
            s.initial_volume = initial_volume
            m.run()

    def test_with_nonstorage(self, model):
        """ Test usage on non-`Storage` node. """
        # Now test if the parameter is used on a non storage node
        m = model
        s = m.nodes['Storage']

        l = Link(m, 'Link')
        cc = ConstantParameter(model, 0.8)
        l.cost = ControlCurveParameter(model, s, cc, [10.0, 0.0])

        @assert_rec(m, l.cost)
        def expected_func(timestep, scenario_index):
            v = s.initial_volume
            if v >= 80.0:
                expected = 10.0
            else:
                expected = 0.0
            return expected

        for initial_volume in (90, 70):
            s.initial_volume = initial_volume
            m.run()


    def test_with_nonstorage_load(self, model):
        """ Test load from dict with 'storage_node' key. """
        m = model
        s = m.nodes['Storage']
        l = Link(m, 'Link')

        data = {
            "type": "controlcurve",
            "control_curve": 0.8,
            "values": [10.0, 0.0],
            "storage_node": "Storage"
        }

        l.cost = p = load_parameter(model, data)
        assert isinstance(p, ControlCurveParameter)

        @assert_rec(m, l.cost)
        def expected_func(timestep, scenario_index):
            v = s.initial_volume
            if v >= 80.0:
                expected = 10.0
            else:
                expected = 0.0
            return expected

        for initial_volume in (90, 70):
            s.initial_volume = initial_volume
            m.run()


def test_control_curve_interpolated(model):
    m = model
    m.timestepper.delta = 200

    s = m.nodes['Storage']
    o = m.nodes['Output']
    s.connect(o)

    cc = ConstantParameter(model, 0.8)
    values = [20.0, 5.0, 0.0]
    s.cost = p = ControlCurveInterpolatedParameter(model, s, cc, values)

    @assert_rec(model, p)
    def expected_func(timestep, scenario_index):
        v = s.initial_volume
        c = cc.value(timestep, scenario_index)
        if c == 1.0 and v == 100.0:
            expected = values[1]
        elif c == 0.0 and v == 0.0:
            expected = values[1]
        else:
            expected = np.interp(v/100.0, [0.0, c, 1.0], values[::-1])
        return expected

    for control_curve in (0.0, 0.8, 1.0):
        cc.update(np.array([control_curve,]))
        for initial_volume in (0.0, 10.0, 50.0, 80.0, 90.0, 100.0):
            s.initial_volume = initial_volume
            model.run()


def test_control_curve_interpolated_json():
    # this is a little hack-y, as the parameters don't provide access to their
    # data once they've been initalised
    model = load_model("reservoir_with_cc.json")
    reservoir1 = model.nodes["reservoir1"]
    model.setup()
    path = os.path.join(os.path.dirname(__file__), "models", "control_curve.csv")
    control_curve = pd.read_csv(path)["Control Curve"].values
    values = [-8, -6, -4]

    @assert_rec(model, reservoir1.cost)
    def expected_cost(timestep, si):
        # calculate expected cost manually and compare to parameter output
        volume_factor = reservoir1._current_pc[si.global_id]
        cc = control_curve[timestep.index]
        return np.interp(volume_factor, [0.0, cc, 1.0], values[::-1])
    model.run()


<<<<<<< HEAD
def test_circular_control_curve_interpolated_json(solver):
=======
@pytest.mark.xfail(reason="Circular dependency in the JSON definition. "
                          "See GitHub issue #380: https://github.com/pywr/pywr/issues/380")
def test_circular_control_curve_interpolated_json():
>>>>>>> c9c86ceb
    # this is a little hack-y, as the parameters don't provide access to their
    # data once they've been initalised
    model = load_model("reservoir_with_circular_cc.json")
    reservoir1 = model.nodes["reservoir1"]
    model.setup()
    path = os.path.join(os.path.dirname(__file__), "models", "control_curve.csv")
    control_curve = pd.read_csv(path)["Control Curve"].values
    values = [-8, -6, -4]

    @assert_rec(model, reservoir1.cost)
    def expected_cost(timestep, si):
        # calculate expected cost manually and compare to parameter output
        volume_factor = reservoir1._current_pc[si.global_id]
        cc = control_curve[timestep.index]
        return np.interp(volume_factor, [0.0, cc, 1.0], values[::-1])
    model.run()


class TestMonthlyProfileControlCurveParameter:
    """ Test `MonthlyProfileControlCurveParameter` """
    def _assert_results(self, model, s, p, scale=1.0):
        # Test correct aggregation is performed
        s = model.nodes['Storage']

        @assert_rec(model, p)
        def expected_func(timestep, scenario_index):
            v = s.initial_volume
            mth = timestep.month
            if v >= 80.0:
                expected = 1.0
            elif v >= 60:
                expected = 0.7*(mth - 1)
            else:
                expected = 0.3

            return expected*scale

        for initial_volume in (90, 70, 30):
            s.initial_volume = initial_volume
            model.run()

    def test_no_scale_no_profile(self, simple_linear_model):
        """ No scale or profile specified """
        model = simple_linear_model
        s = Storage(model, 'Storage', max_volume=100.0)
        l = Link(model, 'Link2')

        data = {
            'type': 'monthlyprofilecontrolcurve',
            'control_curves': [0.8, 0.6],
            'values': [[1.0]*12, [0.7]*np.arange(12), [0.3]*12],
            'storage_node': 'Storage'
        }

        l.max_flow = p = load_parameter(model, data)
        self._assert_results(model, s, p)

    def test_scale_no_profile(self, simple_linear_model):
        """ Test `MonthlyProfileControlCurveParameter` """
        model = simple_linear_model
        s = Storage(model, 'Storage', max_volume=100.0)
        l = Link(model, 'Link2')

        data = {
            'type': 'monthlyprofilecontrolcurve',
            'control_curves': [0.8, 0.6],
            'values': [[1.0] * 12, [0.7] * np.arange(12), [0.3] * 12],
            'storage_node': 'Storage',
            'scale': 1.5
        }

        l.max_flow = p = load_parameter(model, data)
        model.setup()
        self._assert_results(model, s, p, scale=1.5)

    def test_no_scale_profile_param(self, simple_linear_model):
        """ No scale, but profile `Parameter` specified """
        model = simple_linear_model
        s = Storage(model, 'Storage', max_volume=100.0)
        l = Link(model, 'Link2')

        data = {
            'type': 'monthlyprofilecontrolcurve',
            'control_curves': [0.8, 0.6],
            'values': [[1.0] * 12, [0.7] * np.arange(12), [0.3] * 12],
            'storage_node': 'Storage',
            'profile': {
                'type': 'dailyprofile',
                'values': [1.5]*366
            }
        }

        l.max_flow = p = load_parameter(model, data)
        model.setup()
        self._assert_results(model, s, p, scale=1.5)

    def test_no_scale_profile(self, simple_linear_model):
        """ No scale, but profile array specified """
        model = simple_linear_model
        s = Storage(model, 'Storage', max_volume=100.0)
        l = Link(model, 'Link2')

        data = {
            'type': 'monthlyprofilecontrolcurve',
            'control_curves': [0.8, 0.6],
            'values': [[1.0] * 12, [0.7] * np.arange(12), [0.3] * 12],
            'storage_node': 'Storage',
            'profile': [1.5]*12
        }

        l.max_flow = p = load_parameter(model, data)
        model.setup()
        self._assert_results(model, s, p, scale=1.5)

    def test_json_load(self):

        model = load_model("demand_saving.json")

        storage = model.nodes["supply1"]
        demand = model.nodes["demand1"]
        assert (isinstance(demand.max_flow, MonthlyProfileControlCurveParameter))

        model.setup()

        profile = np.array([1.0, 1.0, 1.0, 1.0, 1.2, 1.2, 1.2, 1.2, 1.0, 1.0, 1.0, 1.0]) * 10.0
        saving = np.array([
                    [1.0, 1.0, 1.0, 1.0, 1.0, 1.0, 1.0, 1.0, 1.0, 1.0, 1.0, 1.0],
                    [0.8, 0.8, 0.8, 0.8, 0.7, 0.7, 0.7, 0.7, 0.8, 0.8, 0.8, 0.8]
                ])

        scenario_index = ScenarioIndex(0, np.array([], dtype=np.int32))

        for i in range(12):
            model.step()
            # First two timesteps should result in storage above 50% control curve
            # Therefore no demand saving
            if i < 2:
                expected_max_flow = profile[i] * saving[0, i]
            else:
                expected_max_flow = profile[i] * saving[1, i]

            value = demand.max_flow.value(model.timestepper.current, scenario_index)
            assert_allclose(value, expected_max_flow)



def test_daily_profile_control_curve(simple_linear_model):
    """ Test `DailyProfileControlCurveParameter` """
    model = simple_linear_model
    s = Storage(model, 'Storage', max_volume=100.0)
    l = Link(model, 'Link2')

    data = {
        'type': 'dailyprofilecontrolcurve',
        'control_curves': [0.8, 0.6],
        'values': [[1.0]*366, [0.7]*np.arange(366), [0.3]*366],
        'storage_node': 'Storage'
    }

    l.max_flow = p = load_parameter(model, data)
    model.setup()

    @assert_rec(model, p)
    def expected_func(timestep, scenario_index):
        v = s.initial_volume
        doy = timestep.dayofyear
        if v >= 80.0:
            expected = 1.0
        elif v >= 60:
            expected = 0.7 * (doy - 1)
        else:
            expected = 0.3

        return expected

    for initial_volume in (90, 70, 30):
        s.initial_volume = initial_volume
        model.run()


def test_demand_saving_with_indexed_array():
    """Test demand saving based on reservoir control curves

    This is a relatively complex test to pass due to the large number of
    dependencies of the parameters actually being tested. The test is an
    example of how demand savings can be applied in times of drought based
    on the state of a reservoir.
    """

    model = load_model("demand_saving2.json")

    model.timestepper.end = pd.Timestamp("2016-01-31")

    rec_demand = NumpyArrayNodeRecorder(model, model.nodes["Demand"])
    rec_storage = NumpyArrayStorageRecorder(model, model.nodes["Reservoir"])

    model.check()
    model.run()

    max_volume = model.nodes["Reservoir"].max_volume

    # model starts with no demand saving
    demand_baseline = 50.0
    demand_factor = 0.9  # jan-apr
    demand_saving = 1.0
    assert_allclose(rec_demand.data[0, 0], demand_baseline * demand_factor * demand_saving)

    # first control curve breached
    demand_saving = 0.95
    assert(rec_storage.data[4, 0] < (0.8 * max_volume) )
    assert_allclose(rec_demand.data[5, 0], demand_baseline * demand_factor * demand_saving)

    # second control curve breached
    demand_saving = 0.5
    assert(rec_storage.data[11, 0] < (0.5 * max_volume) )
    assert_allclose(rec_demand.data[12, 0], demand_baseline * demand_factor * demand_saving)


def test_demand_saving_with_indexed_array_from_hdf():
    """Test demand saving based on a predefined demand saving level in a HDF file."""
    model = load_model("demand_saving_hdf.json")

    model.timestepper.end = pd.Timestamp("2016-01-31")

    rec_demand = NumpyArrayNodeRecorder(model, model.nodes["Demand"])
    rec_storage = NumpyArrayStorageRecorder(model, model.nodes["Reservoir"])

    model.check()
    model.run()

    max_volume = model.nodes["Reservoir"].max_volume

    # model starts with no demand saving
    demand_baseline = 50.0
    demand_saving = 1.0
    assert_allclose(rec_demand.data[0, 0], demand_baseline * demand_saving)

    # first control curve breached
    demand_saving = 0.8
    assert_allclose(rec_demand.data[11, 0], demand_baseline * demand_saving)

    # second control curve breached
    demand_saving = 0.5
    assert_allclose(rec_demand.data[12, 0], demand_baseline * demand_saving)

    # second control curve breached
    demand_saving = 0.25
    assert_allclose(rec_demand.data[13, 0], demand_baseline * demand_saving)<|MERGE_RESOLUTION|>--- conflicted
+++ resolved
@@ -333,13 +333,7 @@
     model.run()
 
 
-<<<<<<< HEAD
-def test_circular_control_curve_interpolated_json(solver):
-=======
-@pytest.mark.xfail(reason="Circular dependency in the JSON definition. "
-                          "See GitHub issue #380: https://github.com/pywr/pywr/issues/380")
 def test_circular_control_curve_interpolated_json():
->>>>>>> c9c86ceb
     # this is a little hack-y, as the parameters don't provide access to their
     # data once they've been initalised
     model = load_model("reservoir_with_circular_cc.json")
