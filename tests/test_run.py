#!/usr/bin/env python
# -*- coding: utf-8 -*-

from __future__ import print_function

import os
import datetime
import pytest

import pywr.core
import pywr.xmlutils

def test_run_simple1():
    '''Test the most basic model possible'''
    # parse the XML into a model
    data = file(os.path.join(os.path.dirname(__file__), 'simple1.xml'), 'r').read()
    model = pywr.xmlutils.parse_xml(data)

    # run the model
    t0 = model.timestamp
    result = model.step()
    
    # check results
    assert(result == ('optimal', 10.0, 10.0))
    
    # check the timestamp incremented
    assert(model.timestamp - t0 == datetime.timedelta(1))

def test_run_reservoir1():
    '''Test a reservoir with no refill
    
    Without an additional supply the reservoir should empty and cause a failure.
    '''
    data = file(os.path.join(os.path.dirname(__file__), 'reservoir1.xml'), 'r').read()
    model = pywr.xmlutils.parse_xml(data)
    model.check()

    for delivered in [10.0, 10.0, 10.0, 5.0, 0.0]:
        result = model.step()
        assert(result == ('optimal', 10.0, delivered))

def test_run_reservoir2():
    '''Test a reservoir fed by a river abstraction
    
    The river abstraction should refill the reservoir, but not quickly enough
    to keep up with the demand.
    '''
    data = file(os.path.join(os.path.dirname(__file__), 'reservoir2.xml'), 'r').read()
    model = pywr.xmlutils.parse_xml(data)
    model.check()
    
    for demand, supply in [(10.0, 10.0), (20.0, 14.0), (26.0, 14.0), (32.0, 14.0), (38.0, 11.0), (41.0, 8.0), (41.0, 8.0)]:
        result = model.step()
        assert(result == ('optimal', demand, supply))

def test_run_river1():
    '''Test a river abstraction with a simple catchment'''
    data = file(os.path.join(os.path.dirname(__file__), 'river1.xml'), 'r').read()
    model = pywr.xmlutils.parse_xml(data)
    model.check()
    
    result = model.step()
    assert(result == ('optimal', 10.0, 5.0))

def test_run_river2():
    '''Test a river abstraction with two catchments, a confluence and a split'''
    data = file(os.path.join(os.path.dirname(__file__), 'river2.xml'), 'r').read()
    model = pywr.xmlutils.parse_xml(data)
    model.check()
    
    result = model.step()
    assert(result == ('optimal', 12.0, 9.25))

<<<<<<< HEAD
def test_run_cost1():
    data = file(os.path.join(os.path.dirname(__file__), 'cost1.xml'), 'r').read()
    model = pywr.xmlutils.parse_xml(data)
    model.check()
    
    nodes = dict([(node.name, node) for node in model.nodes()])
    assert(nodes['supply1'].properties['cost'].value(None) == 1)
    assert(nodes['supply2'].properties['cost'].value(None) == 2)
    
    result = model.step()
    assert(result == ('optimal', 10.0, 10.0))
    
    # TODO: check that the supply has come entirely from supply1
=======
def test_run_timeseries1():
    data = file(os.path.join(os.path.dirname(__file__), 'timeseries1.xml'), 'r').read()
    model = pywr.xmlutils.parse_xml(data)
    model.check()
    
    # check first day initalised
    assert(model.timestamp == datetime.datetime(2015, 1, 1))
    
    # check timeseries has been loaded correctly
    assert(model.data['riverflow1'].value(datetime.datetime(2015, 1, 1)) == 23.92)
    assert(model.data['riverflow1'].value(datetime.datetime(2015, 1, 2)) == 22.14)
    
    # check results
    supplied = []
    for n in range(0, 5):
        result = model.step()
        supplied.append(result[2])
    assert(supplied == [23.0, 22.14, 22.57, 23.0, 23.0])
>>>>>>> ac9012e2

def test_solver_cylp():
    '''Test specifying the solver in XML'''
    data = '''<pywr><solver name="cylp" /><nodes /><edges /><metadata /></pywr>'''
    model = pywr.xmlutils.parse_xml(data)
    assert(model.solver.name.lower() == 'cylp')

def test_solver_unrecognised():
    '''Test specifying an unrecognised solver XML'''
    data = '''<pywr><solver name="foobar" /><nodes /><edges /><metadata /></pywr>'''
    with pytest.raises(KeyError):
        model = pywr.xmlutils.parse_xml(data)<|MERGE_RESOLUTION|>--- conflicted
+++ resolved
@@ -71,21 +71,6 @@
     result = model.step()
     assert(result == ('optimal', 12.0, 9.25))
 
-<<<<<<< HEAD
-def test_run_cost1():
-    data = file(os.path.join(os.path.dirname(__file__), 'cost1.xml'), 'r').read()
-    model = pywr.xmlutils.parse_xml(data)
-    model.check()
-    
-    nodes = dict([(node.name, node) for node in model.nodes()])
-    assert(nodes['supply1'].properties['cost'].value(None) == 1)
-    assert(nodes['supply2'].properties['cost'].value(None) == 2)
-    
-    result = model.step()
-    assert(result == ('optimal', 10.0, 10.0))
-    
-    # TODO: check that the supply has come entirely from supply1
-=======
 def test_run_timeseries1():
     data = file(os.path.join(os.path.dirname(__file__), 'timeseries1.xml'), 'r').read()
     model = pywr.xmlutils.parse_xml(data)
@@ -104,7 +89,20 @@
         result = model.step()
         supplied.append(result[2])
     assert(supplied == [23.0, 22.14, 22.57, 23.0, 23.0])
->>>>>>> ac9012e2
+
+def test_run_cost1():
+    data = file(os.path.join(os.path.dirname(__file__), 'cost1.xml'), 'r').read()
+    model = pywr.xmlutils.parse_xml(data)
+    model.check()
+    
+    nodes = dict([(node.name, node) for node in model.nodes()])
+    assert(nodes['supply1'].properties['cost'].value(None) == 1)
+    assert(nodes['supply2'].properties['cost'].value(None) == 2)
+    
+    result = model.step()
+    assert(result == ('optimal', 10.0, 10.0))
+    
+    # TODO: check that the supply has come entirely from supply1
 
 def test_solver_cylp():
     '''Test specifying the solver in XML'''
