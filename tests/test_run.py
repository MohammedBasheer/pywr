--- conflicted
+++ resolved
@@ -91,13 +91,8 @@
 
 def test_empty_storage_min_flow():
 
-<<<<<<< HEAD
-    model = Model(solver=solver)
+    model = Model()
     storage = Storage(model, "storage", initial_volume=100, max_volume=100, inputs=1, outputs=0)
-=======
-    model = Model()
-    storage = Storage(model, "storage", initial_volume=100, max_volume=100, num_inputs=1, num_outputs=0)
->>>>>>> c9c86ceb
     otpt = Output(model, "output", min_flow=75)
     storage.connect(otpt)
     model.check()
@@ -461,13 +456,7 @@
     assert_allclose(transfer.storage.volume, 0)
 
 
-<<<<<<< HEAD
-def test_reservoir_surface_area(solver):
-=======
-@pytest.mark.xfail(reason="Circular dependency in the JSON definition. "
-                          "See GitHub issue #380: https://github.com/pywr/pywr/issues/380")
 def test_reservoir_surface_area():
->>>>>>> c9c86ceb
     from pywr.parameters import InterpolatedVolumeParameter
     model = load_model('reservoir_evaporation.json')
     model.timestepper.start = "1920-01-01"
@@ -486,19 +475,15 @@
     assert_allclose(model.nodes["evaporation"].flow, 2.46875)
 
 
-<<<<<<< HEAD
-def test_circular_node_parameter_references(solver):
+def test_circular_node_parameter_references():
     """ Temporary test while the above test is not working. """
-    model = load_model('two_reservoir_with_circular_cc.json', solver=solver)
+    model = load_model('two_reservoir_with_circular_cc.json')
     model.timestepper.start = "1920-01-01"
     model.timestepper.end = "1920-01-02"
     res = model.run()
 
-
-def test_run_empty(solver):
-=======
+    
 def test_run_empty():
->>>>>>> c9c86ceb
     # empty model should raise an exception if run
     model = Model()
     with pytest.raises(ModelStructureError):
