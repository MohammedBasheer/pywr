--- conflicted
+++ resolved
@@ -23,14 +23,8 @@
                             HydropowerRecorder, TotalHydroEnergyRecorder,
                             TotalParameterRecorder, MeanParameterRecorder,
                             NumpyArrayNodeDeficitRecorder, NumpyArrayNodeSuppliedRatioRecorder, NumpyArrayNodeCurtailmentRatioRecorder,
-<<<<<<< HEAD
-                            SeasonalFlowDurationCurveRecorder, load_recorder, ParameterNameWarning,
-                            AnnualTotalFlowRecorder, AnnualCountIndexThresholdRecorder, TimestepCountIndexParameterRecorder,
-                            AnnualDeficitRecorder, AnnualSuppliedRatioRecorder, AnnualCurtailmentRatioRecorder)
-=======
                             SeasonalFlowDurationCurveRecorder, load_recorder, ParameterNameWarning, NumpyArrayDailyProfileParameterRecorder,
                             AnnualTotalFlowRecorder, AnnualCountIndexThresholdRecorder, TimestepCountIndexParameterRecorder)
->>>>>>> db1c8baa
 
 from pywr.recorders.progress import ProgressRecorder
 
