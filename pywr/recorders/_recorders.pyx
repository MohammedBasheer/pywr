--- conflicted
+++ resolved
@@ -51,10 +51,6 @@
             return _agg_func_lookup_reverse[self._func]
         def __set__(self, func):
             self._user_func = None
-<<<<<<< HEAD
-            if isinstance(func, basestring):
-                func = _agg_func_lookup[func.lower()]
-=======
             func_args = []
             func_kwargs = {}
             if isinstance(func, str):
@@ -63,7 +59,6 @@
                 func_type = _agg_func_lookup[func['func']]
                 func_args = func.get('args', [])
                 func_kwargs = func.get('kwargs', {})
->>>>>>> cdfc15e7
             elif callable(func):
                 self._user_func = func
                 func = AggFuncs.CUSTOM
