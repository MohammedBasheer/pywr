import numpy as np
cimport numpy as np
import pandas as pd
import warnings
from past.builtins import basestring

recorder_registry = {}

cdef enum AggFuncs:
    SUM = 0
    MIN = 1
    MAX = 2
    MEAN = 3
    MEDIAN = 4
    PRODUCT = 5
    CUSTOM = 6
_agg_func_lookup = {
    "sum": AggFuncs.SUM,
    "min": AggFuncs.MIN,
    "max": AggFuncs.MAX,
    "mean": AggFuncs.MEAN,
    "median": AggFuncs.MEDIAN,
    "product": AggFuncs.PRODUCT,
    "custom": AggFuncs.CUSTOM,
}

cdef enum ObjDirection:
    NONE = 0
    MAXIMISE = 1
    MINIMISE = 2
_obj_direction_lookup = {
    "maximize": ObjDirection.MAXIMISE,
    "maximise": ObjDirection.MAXIMISE,
    "max": ObjDirection.MAXIMISE,
    "minimise": ObjDirection.MINIMISE,
    "minimize": ObjDirection.MINIMISE,
    "min": ObjDirection.MINIMISE,
}

cdef class Aggregator:
    """Utility class for computing aggregate values."""
    def __init__(self, func):
        self.func = func

    property func:
        def __set__(self, func):
            self._user_func = None
            if isinstance(func, basestring):
                func = _agg_func_lookup[func.lower()]
            elif callable(func):
                self._user_func = func
                func = AggFuncs.CUSTOM
            else:
                raise ValueError("Unrecognised aggregation function: \"{}\".".format(func))
            self._func = func

    cpdef double aggregate_1d(self, double[:] data, ignore_nan=False) except *:
        """Compute an aggregated value across 1D array.
        """
        cdef double[:] values = data

        if ignore_nan:
            values = np.array(values)[~np.isnan(values)]

        if self._func == AggFuncs.PRODUCT:
            return np.product(values)
        elif self._func == AggFuncs.SUM:
            return np.sum(values)
        elif self._func == AggFuncs.MAX:
            return np.max(values)
        elif self._func == AggFuncs.MIN:
            return np.min(values)
        elif self._func == AggFuncs.MEAN:
            return np.mean(values)
        elif self._func == AggFuncs.MEDIAN:
            return np.median(values)
        elif self._func == AggFuncs.CUSTOM:
            return self._user_func(np.array(values))
        else:
            raise ValueError('Aggregation function code "{}" not recognised.'.format(self._func))

    cpdef double[:] aggregate_2d(self, double[:, :] data, axis=0, ignore_nan=False) except *:
        """Compute an aggregated value along an axis of a 2D array.
        """
        cdef double[:, :] values = data

        if ignore_nan:
            values = np.array(values)[~np.isnan(values)]

        if self._func == AggFuncs.PRODUCT:
            return np.product(values, axis=axis)
        elif self._func == AggFuncs.SUM:
            return np.sum(values, axis=axis)
        elif self._func == AggFuncs.MAX:
            return np.max(values, axis=axis)
        elif self._func == AggFuncs.MIN:
            return np.min(values, axis=axis)
        elif self._func == AggFuncs.MEAN:
            return np.mean(values, axis=axis)
        elif self._func == AggFuncs.MEDIAN:
            return np.median(values, axis=axis)
        elif self._func == AggFuncs.CUSTOM:
            return self._user_func(np.array(values), axis=axis)
        else:
            raise ValueError('Aggregation function code "{}" not recognised.'.format(self._func))


cdef class Recorder(Component):
    """Base class for recording information from a `pywr.model.Model`.

    Recorder components are used to calculate, aggregate and save data from a simulation. This
    base class provides the basic functionality for all recorders.

    Parameters
    ==========
    model : `pywr.core.Model`
    agg_func : str or callable (default="mean")
        Scenario aggregation function to use when `aggregated_value` is called.
    name : str (default=None)
        Name of the recorder.
    comment : str (default=None)
        Comment or description of the recorder.
    ignore_nan : bool (default=False)
        Flag to ignore NaN values when calling `aggregated_value`.
    is_objective : {None, 'maximize', 'maximise', 'max', 'minimize', 'minimise', 'min'}
        Flag to denote the direction, if any, of optimisation undertaken with this recorder.
    is_constraint : bool (default=False)
        Flag to denote whether this recorder is to be used as a constraint during optimisation.
    epsilon : float (default=1.0)
        Epsilon distance used by some optimisation algorithms.
    """
    def __init__(self, model, agg_func="mean", ignore_nan=False, is_objective=None, epsilon=1.0,
                 is_constraint=False, name=None, **kwargs):
        if name is None:
            name = self.__class__.__name__.lower()
        super(Recorder, self).__init__(model, name=name, **kwargs)
        self.ignore_nan = ignore_nan
        self.is_objective = is_objective
        self.is_constraint = is_constraint
        self.epsilon = epsilon
        # Create the aggregator for scenarios
        self._scenario_aggregator = Aggregator(agg_func)

    property agg_func:
        def __set__(self, agg_func):
            self._scenario_aggregator.func = agg_func

    property is_objective:
        def __set__(self, value):
            if value is None:
                self._is_objective = ObjDirection.NONE
            else:
                self._is_objective = _obj_direction_lookup[value]
        def __get__(self):
            if self._is_objective == ObjDirection.NONE:
                return None
            elif self._is_objective == ObjDirection.MAXIMISE:
                return 'maximise'
            elif self._is_objective == ObjDirection.MINIMISE:
                return 'minimise'
            else:
                raise ValueError("Objective direction type not recognised.")


    def __repr__(self):
        return '<{} "{}">'.format(self.__class__.__name__, self.name)

    cpdef double aggregated_value(self) except? -1:
        cdef double[:] values = self.values()
        return self._scenario_aggregator.aggregate_1d(values)

    cpdef double[:] values(self):
        raise NotImplementedError()

    @classmethod
    def load(cls, model, data):
        try:
            node_name = data["node"]
        except KeyError:
            pass
        else:
            data["node"] = model._get_node_from_ref(model, node_name)
        return cls(model, **data)

    @classmethod
    def register(cls):
        recorder_registry[cls.__name__.lower()] = cls

    @classmethod
    def unregister(cls):
        del(recorder_registry[cls.__name__.lower()])

cdef class AggregatedRecorder(Recorder):
    """
    This Recorder is used to aggregate across multiple other Recorder objects.

    The class provides a method to produce a complex aggregated recorder by taking
    the results of other records. The `.values()` method first collects unaggregated values
    from the provided recorders. These are then aggregated on a per scenario basis and returned
    by this classes `.values()` method. This method allows `AggregatedRecorder` to be used as
    a recorder for in other `AggregatedRecorder` instances.

    By default the same `agg_func` function is used for both steps, but an optional
    `recorder_agg_func` can undertake a different aggregation across scenarios. For
    example summing recorders per scenario, and then taking a mean of the sum totals.

    Parameters
    ==========
    model : `pywr.core.Model`
    recorders: iterable of `Recorder` objects.
        The other `Recorder` instances to perform aggregation over.
    agg_func : str or callable, optional
        Scenario aggregation function to use when `aggregated_value` is called (default="mean").
    recorder_agg_func : str or callable, optional
        Recorder aggregation function to use when `aggregated_value` is called (default=`agg_func`).
    """
    def __init__(self, model, recorders, **kwargs):
        # Optional different method for aggregating across self.recorders scenarios
        agg_func = kwargs.pop('recorder_agg_func', kwargs.get('agg_func'))

        if isinstance(agg_func, basestring):
            agg_func = _agg_func_lookup[agg_func.lower()]
        elif callable(agg_func):
            self.recorder_agg_func = agg_func
            agg_func = AggFuncs.CUSTOM
        else:
            raise ValueError("Unrecognised recorder aggregation function: \"{}\".".format(agg_func))
        self._recorder_agg_func = agg_func

        super(AggregatedRecorder, self).__init__(model, **kwargs)
        self.recorders = list(recorders)

        for rec in self.recorders:
            self.children.add(rec)

    cpdef double[:] values(self):
        cdef Recorder recorder
        cdef double[:] value, value2
        assert(len(self.recorders))
        cdef int n = len(self.model.scenarios.combinations)
        cdef int i

        if self._recorder_agg_func == AggFuncs.PRODUCT:
            value = np.ones(n, np.float64)
            for recorder in self.recorders:
                value2 = recorder.values()
                for i in range(n):
                    value[i] *= value2[i]
        elif self._recorder_agg_func == AggFuncs.SUM:
            value = np.zeros(n, np.float64)
            for recorder in self.recorders:
                value2 = recorder.values()
                for i in range(n):
                    value[i] += value2[i]
        elif self._recorder_agg_func == AggFuncs.MAX:
            value = np.empty(n)
            value[:] = np.NINF
            for recorder in self.recorders:
                value2 = recorder.values()
                for i in range(n):
                    if value2[i] > value[i]:
                        value[i] = value2[i]
        elif self._recorder_agg_func == AggFuncs.MIN:
            value = np.empty(n)
            value[:] = np.PINF
            for recorder in self.recorders:
                value2 = recorder.values()
                for i in range(n):
                    if value2[i] < value[i]:
                        value[i] = value2[i]
        elif self._recorder_agg_func == AggFuncs.MEAN:
            value = np.zeros(n, np.float64)
            for recorder in self.recorders:
                value2 = recorder.values()
                for i in range(n):
                    value[i] += value2[i]
            for i in range(n):
                value[i] /= len(self.recorders)
        else:
            value = self.recorder_agg_func([recorder.values() for recorder in self.recorders], axis=0)
        return value

    @classmethod
    def load(cls, model, data):
        recorder_names = data["recorders"]
        recorders = [model.recorders[name] for name in recorder_names]
        del(data["recorders"])
        rec = cls(model, recorders, **data)

AggregatedRecorder.register()


cdef class NodeRecorder(Recorder):
    def __init__(self, model, AbstractNode node, name=None, **kwargs):
        if name is None:
            name = "{}.{}".format(self.__class__.__name__.lower(), node.name)
        super(NodeRecorder, self).__init__(model, name=name, **kwargs)
        self._node = node
        node._recorders.append(self)

    cpdef double[:] values(self):
        return self._node._flow

    property node:
        def __get__(self):
            return self._node

    def __repr__(self):
        return '<{} on {} "{}">'.format(self.__class__.__name__, self.node, self.name)

NodeRecorder.register()


cdef class StorageRecorder(Recorder):
    def __init__(self, model, AbstractStorage node, name=None, **kwargs):
        if name is None:
            name = "{}.{}".format(self.__class__.__name__.lower(), node.name)
        super(StorageRecorder, self).__init__(model, name=name, **kwargs)
        self._node = node
        node._recorders.append(self)

    cpdef double[:] values(self):
        return self._node._volume

    property node:
        def __get__(self):
            return self._node

    def __repr__(self):
        return '<{} on {} "{}">'.format(self.__class__.__name__, self.node, self.name)

StorageRecorder.register()


cdef class ParameterRecorder(Recorder):
    """Base class for recorders that track `Parameter` values.

    Parameters
    ----------
    model : `pywr.core.Model`
    param : `pywr.parameters.Parameter`
        The parameter to record.
    name : str (optional)
        The name of the recorder
    """
    def __init__(self, model, Parameter param, name=None, **kwargs):
        if name is None:
            name = "{}.{}".format(self.__class__.__name__.lower(), param.name)
        super(ParameterRecorder, self).__init__(model, name=name, **kwargs)
        self._param = param
        param.parents.add(self)

    property parameter:
        def __get__(self):
            return self._param

    def __repr__(self):
        return '<{} on {} "{}" ({})>'.format(self.__class__.__name__, repr(self.parameter), self.name, hex(id(self)))

    def __str__(self):
        return '<{} on {} "{}">'.format(self.__class__.__name__, self.parameter, self.name)

    @classmethod
    def load(cls, model, data):
        # when the parameter being recorder is defined inline (i.e. not in the
        # parameters section, but within the node) we need to make sure the
        # node has been loaded first
        try:
            node_name = data["node"]
        except KeyError:
            node = None
        else:
            del(data["node"])
            node = model._get_node_from_ref(model, node_name)
        from pywr.parameters import load_parameter
        parameter = load_parameter(model, data.pop("parameter"))
        return cls(model, parameter, **data)

ParameterRecorder.register()


cdef class IndexParameterRecorder(Recorder):
    def __init__(self, model, IndexParameter param, name=None, **kwargs):
        if name is None:
            name = "{}.{}".format(self.__class__.__name__.lower(), param.name)
        super(IndexParameterRecorder, self).__init__(model, name=name, **kwargs)
        self._param = param
        param.parents.add(self)

    property parameter:
        def __get__(self):
            return self._param

    def __repr__(self):
        return '<{} on {} "{}" ({})>'.format(self.__class__.__name__, repr(self.parameter), self.name, hex(id(self)))

    def __str__(self):
        return '<{} on {} "{}">'.format(self.__class__.__name__, self.parameter, self.name)

    @classmethod
    def load(cls, model, data):
        from pywr.parameters import load_parameter
        parameter = load_parameter(model, data.pop("parameter"))
        return cls(model, parameter, **data)

IndexParameterRecorder.register()


cdef class NumpyArrayNodeRecorder(NodeRecorder):
    """Recorder for timeseries information from a `Node`.

    This class stores flow from a specific node for each time-step of a simulation. The
    data is saved internally using a memory view. The data can be accessed through the `data`
    attribute or `to_dataframe()` method.

    Parameters
    ----------
    model : `pywr.core.Model`
    node : `pywr.core.Node`
        Node instance to record.
    temporal_agg_func : str or callable (default="mean")
        Aggregation function used over time when computing a value per scenario. This can be used
        to return, for example, the median flow over a simulation. For aggregation over scenarios
        see the `agg_func` keyword argument.
    """
    def __init__(self, model, AbstractNode node, **kwargs):
        # Optional different method for aggregating across time.
        temporal_agg_func = kwargs.pop('temporal_agg_func', 'mean')
        super(NumpyArrayNodeRecorder, self).__init__(model, node, **kwargs)
        self._temporal_aggregator = Aggregator(temporal_agg_func)

    property temporal_agg_func:
        def __set__(self, agg_func):
            self._temporal_aggregator.func = agg_func

    cpdef setup(self):
        cdef int ncomb = len(self.model.scenarios.combinations)
        cdef int nts = len(self.model.timestepper)
        self._data = np.zeros((nts, ncomb))

    cpdef reset(self):
        self._data[:, :] = 0.0

    cpdef after(self):
        cdef int i
        cdef Timestep ts = self.model.timestepper.current
        for i in range(self._data.shape[1]):
            self._data[ts.index, i] = self._node._flow[i]
        return 0

    property data:
        def __get__(self, ):
            return np.array(self._data)
        
    cpdef double[:] values(self):
        """Compute a value for each scenario using `temporal_agg_func`.
        """
        return self._temporal_aggregator.aggregate_2d(self._data, axis=0, ignore_nan=self.ignore_nan)

    def to_dataframe(self):
        """ Return a `pandas.DataFrame` of the recorder data

        This DataFrame contains a MultiIndex for the columns with the recorder name
        as the first level and scenario combination names as the second level. This
        allows for easy combination with multiple recorder's DataFrames
        """
        index = self.model.timestepper.datetime_index
        sc_index = self.model.scenarios.multiindex

        return pd.DataFrame(data=np.array(self._data), index=index, columns=sc_index)

NumpyArrayNodeRecorder.register()



cdef class FlowDurationCurveRecorder(NumpyArrayNodeRecorder):
    """
    This recorder calculates a flow duration curve for each scenario.

    Parameters
    ----------
    model : `pywr.core.Model`
    node : `pywr.core.Node`
        The node to record
    percentiles : array
        The percentiles to use in the calculation of the flow duration curve.
        Values must be in the range 0-100.
    agg_func: str, optional
        function used for aggregating the FDC across percentiles.
        Numpy style functions that support an axis argument are supported.
    fdc_agg_func: str, optional
        optional different function for aggregating across scenarios.
    """
    def __init__(self, model, AbstractNode node, percentiles, **kwargs):

        # Optional different method for aggregating across percentiles
        if 'fdc_agg_func' in kwargs:
            # Support previous behaviour
            warnings.warn('The "fdc_agg_func" key is deprecated for defining the temporal '
                          'aggregation in {}. Please "temporal_agg_func" instead.'
                          .format(self.__class__.__name__))
            if "temporal_agg_func" in kwargs:
                raise ValueError('Both "fdc_agg_func" and "temporal_agg_func" keywords given.'
                                 'This is ambiguous. Please use "temporal_agg_func" only.')
            kwargs["temporal_agg_func"] = kwargs.pop("fdc_agg_func")

        super(FlowDurationCurveRecorder, self).__init__(model, node, **kwargs)
        self._percentiles = np.asarray(percentiles, dtype=np.float64)

    cpdef finish(self):
        self._fdc = np.percentile(np.asarray(self._data), np.asarray(self._percentiles), axis=0)

    property fdc:
        def __get__(self, ):
            return np.array(self._fdc)

    cpdef double[:] values(self):
        """Compute a value for each scenario using `temporal_agg_func`.
        """
        return self._temporal_aggregator.aggregate_2d(self._fdc, axis=0, ignore_nan=self.ignore_nan)

    def to_dataframe(self):
        """ Return a `pandas.DataFrame` of the recorder data

        This DataFrame contains a MultiIndex for the columns with the recorder name
        as the first level and scenario combination names as the second level. This
        allows for easy combination with multiple recorder's DataFrames
        """
        index = self._percentiles
        sc_index = self.model.scenarios.multiindex

        return pd.DataFrame(data=np.array(self.fdc), index=index, columns=sc_index)

FlowDurationCurveRecorder.register()


cdef class SeasonalFlowDurationCurveRecorder(FlowDurationCurveRecorder):
    """
    This recorder calculates a flow duration curve for each scenario for a given season
    specified in months.

    Parameters
    ----------
    model : `pywr.core.Model`
    node : `pywr.core.Node`
        The node to record
    percentiles : array
        The percentiles to use in the calculation of the flow duration curve.
        Values must be in the range 0-100.
    agg_func: str, optional
        function used for aggregating the FDC across percentiles.
        Numpy style functions that support an axis argument are supported.
    fdc_agg_func: str, optional
        optional different function for aggregating across scenarios.
    months: array
        The numeric values of the months the flow duration curve should be calculated for. 
    """

    def __init__(self, model, AbstractNode node, percentiles, months, **kwargs):
        super(SeasonalFlowDurationCurveRecorder, self).__init__(model, node, percentiles, **kwargs)
        self._months = set(months)
    
    cpdef finish(self):
        # this is a def method rather than cpdef because closures inside cpdef functions are not supported yet.        
        index = self.model.timestepper.datetime_index
        sc_index = self.model.scenarios.multiindex

        df = pd.DataFrame(data=np.array(self._data), index=index, columns=sc_index)        
        mask = np.asarray(df.index.map(self.is_season))
        self._fdc = np.percentile(df.loc[mask, :], np.asarray(self._percentiles), axis=0)

    def is_season(self, x):
        return x.month in self._months

SeasonalFlowDurationCurveRecorder.register()

cdef class FlowDurationCurveDeviationRecorder(FlowDurationCurveRecorder):
    """
    This recorder calculates a Flow Duration Curve (FDC) for each scenario and then
    calculates their deviation from upper and lower target FDCs. The 2nd dimension of the target
    duration curves and percentiles list must be of the same length and have the same
    order (high to low values or low to high values).
    
    Deviation is calculated as positive if actual FDC is above the upper target or below the lower
    target. If actual FDC falls between the upper and lower targets zero deviation is returned.    
    
    Parameters
    ----------
    model : `pywr.core.Model`
    node : `pywr.core.Node`
        The node to record
    percentiles : array
        The percentiles to use in the calculation of the flow duration curve.
        Values must be in the range 0-100.
    lower_target_fdc : array
        The lower FDC against which the scenario FDCs are compared
    upper_target_fdc : array
        The upper FDC against which the scenario FDCs are compared        
    agg_func: str, optional
        Function used for aggregating the FDC deviations across percentiles.
        Numpy style functions that support an axis argument are supported.
    fdc_agg_func: str, optional
        Optional different function for aggregating across scenarios.

    """
    def __init__(self, model, AbstractNode node, percentiles, lower_target_fdc, upper_target_fdc, scenario=None, **kwargs):
        super(FlowDurationCurveDeviationRecorder, self).__init__(model, node, percentiles, **kwargs)

        lower_target = np.array(lower_target_fdc, dtype=np.float64)
        if lower_target.ndim < 2:
            lower_target = lower_target[:, np.newaxis]

        upper_target = np.array(upper_target_fdc, dtype=np.float64)
        if upper_target.ndim < 2:
            upper_target = upper_target[:, np.newaxis]

        self._lower_target_fdc = lower_target
        self._upper_target_fdc = upper_target
        self.scenario = scenario
        if len(self._percentiles) != self._lower_target_fdc.shape[0]:
            raise ValueError("The lengths of the lower target FDC and the percentiles list do not match")
        if len(self._percentiles) != self._upper_target_fdc.shape[0]:
            raise ValueError("The lengths of the upper target FDC and the percentiles list do not match")

    cpdef setup(self):
        super(FlowDurationCurveDeviationRecorder, self).setup()
        # Check target FDC is the correct size; this is done in setup rather than __init__
        # because the scenarios might change after the Recorder is created.
        if self.scenario is not None:
            if self._lower_target_fdc.shape[1] != self.scenario.size:
                raise ValueError('The number of lower target FDCs does not match the size ({}) of scenario "{}"'.format(self.scenario.size, self.scenario.name))
            if self._upper_target_fdc.shape[1] != self.scenario.size:
                raise ValueError('The number of upper target FDCs does not match the size ({}) of scenario "{}"'.format(self.scenario.size, self.scenario.name))
        else:
            if self._lower_target_fdc.shape[1] > 1 and \
                    self._lower_target_fdc.shape[1] != len(self.model.scenarios.combinations):
                raise ValueError("The number of lower target FDCs does not match the number of scenarios")
            if self._upper_target_fdc.shape[1] > 1 and \
                    self._upper_target_fdc.shape[1] != len(self.model.scenarios.combinations):
                raise ValueError("The number of upper target FDCs does not match the number of scenarios")

    cpdef finish(self):
        super(FlowDurationCurveDeviationRecorder, self).finish()

        cdef int i, j, jl, ju, k, sc_index
        cdef ScenarioIndex scenario_index
        cdef double[:] utrgt_fdc, ltrgt_fdc
        cdef double udev, ldev

        # We have to do this the slow way by iterating through all scenario combinations
        if self.scenario is not None:
            sc_index = self.model.scenarios.get_scenario_index(self.scenario)

        self._fdc_deviations = np.empty((self._lower_target_fdc.shape[0], len(self.model.scenarios.combinations)), dtype=np.float64)
        for i, scenario_index in enumerate(self.model.scenarios.combinations):

            if self.scenario is not None:
                # Get the scenario specific ensemble id for this combination
                j = scenario_index._indices[sc_index]
            else:
                j = scenario_index.global_id

            if self._lower_target_fdc.shape[1] == 1:
                jl = 0
            else:
                jl = j

            if self._upper_target_fdc.shape[1] == 1:
                ju = 0
            else:
                ju = j

            # Cache the target FDC to use in this combination
            ltrgt_fdc = self._lower_target_fdc[:, jl]
            utrgt_fdc = self._upper_target_fdc[:, ju]
            # Finally calculate deviation
            for k in range(ltrgt_fdc.shape[0]):
                try:
                    # upper deviation (+ve when flow higher than upper target)
                    udev = (self._fdc[k, i] - utrgt_fdc[k])  / utrgt_fdc[k]
                    # lower deviation (+ve when flow less than lower target)
                    ldev = (ltrgt_fdc[k] - self._fdc[k, i])  / ltrgt_fdc[k]
                    # Overall deviation is the worst of upper and lower, but if both
                    # are negative (i.e. FDC is between upper and lower) there is zero deviation
                    self._fdc_deviations[k, i] = max(udev, ldev, 0.0)
                except ZeroDivisionError:
                    self._fdc_deviations[k, i] = np.nan

    property fdc_deviations:
        def __get__(self, ):
            return np.array(self._fdc_deviations)


    cpdef double[:] values(self):
        """Compute a value for each scenario using `temporal_agg_func`.
        """
        return self._temporal_aggregator.aggregate_2d(self._fdc_deviations, axis=0, ignore_nan=self.ignore_nan)

    def to_dataframe(self, return_fdc=False):
        """ Return a `pandas.DataFrame` of the deviations from the target FDCs
                
        Parameters
        ----------
        return_fdc : bool (default=False)
            If true returns a tuple of two dataframes. The first is the deviations, the second
            is the actual FDC.
        """
        index = self._percentiles
        sc_index = self.model.scenarios.multiindex

        df = pd.DataFrame(data=np.array(self._fdc_deviations), index=index, columns=sc_index)
        if return_fdc:
            return df, super(FlowDurationCurveDeviationRecorder, self).to_dataframe()
        else:
            return df

FlowDurationCurveDeviationRecorder.register()


cdef class NumpyArrayAbstractStorageRecorder(StorageRecorder):
    def __init__(self, model, AbstractStorage node, **kwargs):
        # Optional different method for aggregating across time.
        temporal_agg_func = kwargs.pop('temporal_agg_func', 'mean')
        super().__init__(model, node, **kwargs)

        self._temporal_aggregator = Aggregator(temporal_agg_func)

    property temporal_agg_func:
        def __set__(self, agg_func):
            self._temporal_aggregator.func = agg_func

    cpdef setup(self):
        cdef int ncomb = len(self.model.scenarios.combinations)
        cdef int nts = len(self.model.timestepper)
        self._data = np.zeros((nts, ncomb))

    cpdef reset(self):
        self._data[:, :] = 0.0

    cpdef after(self):
<<<<<<< HEAD
        cdef int i
        cdef Timestep ts = self.model.timestepper.current
        for i in range(self._data.shape[1]):
            if self.proportional:
                self._data[ts.index,i] = self._node._current_pc[i]
            else:
                self._data[ts.index,i] = self._node._volume[i]
        return 0
=======
        raise NotImplementedError()
>>>>>>> 29b054ce

    property data:
        def __get__(self, ):
            return np.array(self._data)

    cpdef double[:] values(self):
        """Compute a value for each scenario using `temporal_agg_func`.
        """
        return self._temporal_aggregator.aggregate_2d(self._data, axis=0, ignore_nan=self.ignore_nan)

    def to_dataframe(self):
        """ Return a `pandas.DataFrame` of the recorder data

        This DataFrame contains a MultiIndex for the columns with the recorder name
        as the first level and scenario combination names as the second level. This
        allows for easy combination with multiple recorder's DataFrames
        """
        index = self.model.timestepper.datetime_index
        sc_index = self.model.scenarios.multiindex

        return pd.DataFrame(data=np.array(self._data), index=index, columns=sc_index)


cdef class NumpyArrayStorageRecorder(NumpyArrayAbstractStorageRecorder):
    """Recorder for timeseries information from a `Storage` node.

    This class stores volume from a specific node for each time-step of a simulation. The
    data is saved internally using a memory view. The data can be accessed through the `data`
    attribute or `to_dataframe()` method.

    Parameters
    ----------
    model : `pywr.core.Model`
    node : `pywr.core.Node`
        Node instance to record.
    proportional : bool
        Whether to record proportional [0, 1.0] or absolute storage volumes (default=False).
    temporal_agg_func : str or callable (default="mean")
        Aggregation function used over time when computing a value per scenario. This can be used
        to return, for example, the median flow over a simulation. For aggregation over scenarios
        see the `agg_func` keyword argument.
    """
    def __init__(self, *args, **kwargs):
        # Optional different method for aggregating across time.
        self.proportional = kwargs.pop('proportional', False)
        super().__init__(*args, **kwargs)

    cpdef after(self):
        cdef int i
        cdef Timestep ts = self.model.timestepper.current
        for i in range(self._data.shape[1]):
            if self.proportional:
                self._data[ts._index,i] = self._node._current_pc[i]
            else:
                self._data[ts._index,i] = self._node._volume[i]
        return 0
NumpyArrayStorageRecorder.register()


cdef class StorageDurationCurveRecorder(NumpyArrayStorageRecorder):
    """
    This recorder calculates a storage duration curve for each scenario.

    Parameters
    ----------
    model : `pywr.core.Model`
    node : `pywr.core.AbstractStorage`
        The node to record
    percentiles : array
        The percentiles to use in the calculation of the flow duration curve.
        Values must be in the range 0-100.
    agg_func: str, optional
        function used for aggregating the FDC across percentiles.
        Numpy style functions that support an axis argument are supported.
    sdc_agg_func: str, optional
        optional different function for aggregating across scenarios.

    """

    def __init__(self, model, AbstractStorage node, percentiles, **kwargs):

        if "sdc_agg_func" in kwargs:
            # Support previous behaviour
            warnings.warn('The "sdc_agg_func" key is deprecated for defining the temporal '
                          'aggregation in {}. Please "temporal_agg_func" instead.'
                          .format(self.__class__.__name__))
            if "temporal_agg_func" in kwargs:
                raise ValueError('Both "sdc_agg_func" and "temporal_agg_func" keywords given.'
                                 'This is ambiguous. Please use "temporal_agg_func" only.')
            kwargs["temporal_agg_func"] = kwargs.pop("sdc_agg_func")

        super(StorageDurationCurveRecorder, self).__init__(model, node, **kwargs)
        self._percentiles = np.asarray(percentiles, dtype=np.float64)


    cpdef finish(self):
        self._sdc = np.percentile(np.asarray(self._data), np.asarray(self._percentiles), axis=0)

    property sdc:
        def __get__(self, ):
            return np.array(self._sdc)

    cpdef double[:] values(self):
        """Compute a value for each scenario using `temporal_agg_func`.
        """
        return self._temporal_aggregator.aggregate_2d(self._sdc, axis=0, ignore_nan=self.ignore_nan)

    def to_dataframe(self):
        """ Return a `pandas.DataFrame` of the recorder data

        This DataFrame contains a MultiIndex for the columns with the recorder name
        as the first level and scenario combination names as the second level. This
        allows for easy combination with multiple recorder's DataFrames
        """
        index = self._percentiles
        sc_index = self.model.scenarios.multiindex

        return pd.DataFrame(data=self.sdc, index=index, columns=sc_index)

StorageDurationCurveRecorder.register()

cdef class NumpyArrayLevelRecorder(NumpyArrayAbstractStorageRecorder):
    """Recorder for level timeseries from a `Storage` node.

    This class stores level from a specific node for each time-step of a simulation. The
    data is saved internally using a memory view. The data can be accessed through the `data`
    attribute or `to_dataframe()` method.

    Parameters
    ----------
    model : `pywr.core.Model`
    node : `pywr.core.Node`
        Node instance to record.
    temporal_agg_func : str or callable (default="mean")
        Aggregation function used over time when computing a value per scenario. This can be used
        to return, for example, the median flow over a simulation. For aggregation over scenarios
        see the `agg_func` keyword argument.
    """
    cpdef after(self):
        cdef int i
        cdef ScenarioIndex scenario_index
        cdef Timestep ts = self.model.timestepper.current
        cdef Storage node = self._node
        for i, scenario_index in enumerate(self.model.scenarios.combinations):
<<<<<<< HEAD
            self._data[ts.index,i] = self._node.get_level(scenario_index)
=======
            self._data[ts._index,i] = node.get_level(scenario_index)
>>>>>>> 29b054ce
        return 0
NumpyArrayLevelRecorder.register()


cdef class NumpyArrayAreaRecorder(NumpyArrayAbstractStorageRecorder):
    """Recorder for area timeseries from a `Storage` node.

    This class stores area from a specific node for each time-step of a simulation. The
    data is saved internally using a memory view. The data can be accessed through the `data`
    attribute or `to_dataframe()` method.

    Parameters
    ----------
    model : `pywr.core.Model`
    node : `pywr.core.Node`
        Node instance to record.
    temporal_agg_func : str or callable (default="mean")
        Aggregation function used over time when computing a value per scenario. This can be used
        to return, for example, the median flow over a simulation. For aggregation over scenarios
        see the `agg_func` keyword argument.
    """
    cpdef after(self):
        cdef int i
        cdef ScenarioIndex scenario_index
        cdef Timestep ts = self.model.timestepper.current
        cdef Storage node = self._node
        for i, scenario_index in enumerate(self.model.scenarios.combinations):
            self._data[ts._index,i] = node.get_area(scenario_index)
        return 0
NumpyArrayAreaRecorder.register()


cdef class NumpyArrayParameterRecorder(ParameterRecorder):
    """Recorder for timeseries information from a `Parameter`.

    This class stores the value from a specific `Parameter` for each time-step of a simulation. The
    data is saved internally using a memory view. The data can be accessed through the `data`
    attribute or `to_dataframe()` method.

    Parameters
    ----------
    model : `pywr.core.Model`
    param : `pywr.parameters.Parameter`
        Parameter instance to record.
    temporal_agg_func : str or callable (default="mean")
        Aggregation function used over time when computing a value per scenario. This can be used
        to return, for example, the median flow over a simulation. For aggregation over scenarios
        see the `agg_func` keyword argument.
    """
    def __init__(self, model, Parameter param, **kwargs):
        # Optional different method for aggregating across time.
        temporal_agg_func = kwargs.pop('temporal_agg_func', 'mean')
        super(NumpyArrayParameterRecorder, self).__init__(model, param, **kwargs)

        self._temporal_aggregator = Aggregator(temporal_agg_func)

    property temporal_agg_func:
        def __set__(self, agg_func):
            self._temporal_aggregator.func = agg_func

    cpdef setup(self):
        cdef int ncomb = len(self.model.scenarios.combinations)
        cdef int nts = len(self.model.timestepper)
        self._data = np.zeros((nts, ncomb))

    cpdef reset(self):
        self._data[:, :] = 0.0

    cpdef after(self):
        cdef int i
        cdef ScenarioIndex scenario_index
        cdef Timestep ts = self.model.timestepper.current
        self._data[ts.index, :] = self._param.get_all_values()
        return 0

    property data:
        def __get__(self, ):
            return np.array(self._data)

    cpdef double[:] values(self):
        """Compute a value for each scenario using `temporal_agg_func`.
        """
        return self._temporal_aggregator.aggregate_2d(self._data, axis=0, ignore_nan=self.ignore_nan)

    def to_dataframe(self):
        """ Return a `pandas.DataFrame` of the recorder data
        This DataFrame contains a MultiIndex for the columns with the recorder name
        as the first level and scenario combination names as the second level. This
        allows for easy combination with multiple recorder's DataFrames
        """
        index = self.model.timestepper.datetime_index
        sc_index = self.model.scenarios.multiindex

        return pd.DataFrame(data=np.array(self._data), index=index, columns=sc_index)
NumpyArrayParameterRecorder.register()


cdef class NumpyArrayIndexParameterRecorder(IndexParameterRecorder):
    """Recorder for timeseries information from an `IndexParameter`.

    This class stores the value from a specific `IndexParameter` for each time-step of a simulation. The
    data is saved internally using a memory view. The data can be accessed through the `data`
    attribute or `to_dataframe()` method.

    Parameters
    ----------
    model : `pywr.core.Model`
    param : `pywr.parameters.IndexParameter`
        Parameter instance to record.
    temporal_agg_func : str or callable (default="mean")
        Aggregation function used over time when computing a value per scenario. This can be used
        to return, for example, the median flow over a simulation. For aggregation over scenarios
        see the `agg_func` keyword argument.
    """
    def __init__(self, model, IndexParameter param, **kwargs):
        # Optional different method for aggregating across time.
        temporal_agg_func = kwargs.pop('temporal_agg_func', 'mean')
        super(NumpyArrayIndexParameterRecorder, self).__init__(model, param, **kwargs)

        self._temporal_aggregator = Aggregator(temporal_agg_func)

    property temporal_agg_func:
        def __set__(self, agg_func):
            self._temporal_aggregator.func = agg_func

    cpdef setup(self):
        cdef int ncomb = len(self.model.scenarios.combinations)
        cdef int nts = len(self.model.timestepper)
        self._data = np.zeros((nts, ncomb), dtype=np.int32)

    cpdef reset(self):
        self._data[:, :] = 0

    cpdef after(self):
        cdef int i
        cdef ScenarioIndex scenario_index
        cdef Timestep ts = self.model.timestepper.current
        self._data[ts.index, :] = self._param.get_all_indices()
        return 0

    property data:
        def __get__(self, ):
            return np.array(self._data)

    def to_dataframe(self):
        """ Return a `pandas.DataFrame` of the recorder data
        This DataFrame contains a MultiIndex for the columns with the recorder name
        as the first level and scenario combination names as the second level. This
        allows for easy combination with multiple recorder's DataFrames
        """
        index = self.model.timestepper.datetime_index
        sc_index = self.model.scenarios.multiindex

        return pd.DataFrame(data=np.array(self._data), index=index, columns=sc_index)
NumpyArrayIndexParameterRecorder.register()


cdef class RollingWindowParameterRecorder(ParameterRecorder):
    """Records the mean value of a Parameter for the last N timesteps.
    """
    def __init__(self, model, Parameter param, int window, *args, **kwargs):

        if "agg_func" in kwargs and "temporal_agg_func" not in kwargs:
            # Support previous behaviour
            warnings.warn('The "agg_func" key is deprecated for defining the temporal '
                          'aggregation in {}. Please "temporal_agg_func" instead.'
                          .format(self.__class__.__name__))
            temporal_agg_func = kwargs.get("agg_func")
        else:
            temporal_agg_func = kwargs.pop("temporal_agg_func", "mean")

        super(RollingWindowParameterRecorder, self).__init__(model, param, *args, **kwargs)
        self.window = window
        self._temporal_aggregator = Aggregator(temporal_agg_func)

    property temporal_agg_func:
        def __set__(self, agg_func):
            self._temporal_aggregator.func = agg_func

    cpdef setup(self):
        cdef int ncomb = len(self.model.scenarios.combinations)
        cdef int nts = len(self.model.timestepper)
        self._data = np.zeros((nts, ncomb,), np.float64)
        self._memory = np.empty((nts, ncomb,), np.float64)
        self.position = 0

    cpdef reset(self):
        self._data[...] = 0
        self.position = 0

    cpdef after(self):
        cdef int i, n
        cdef double[:] value
        cdef ScenarioIndex scenario_index
        cdef Timestep timestep = self.model.timestepper.current

        for i, scenario_index in enumerate(self.model.scenarios.combinations):
            self._memory[self.position, i] = self._param.get_value(scenario_index)

        if timestep.index < self.window:
            n = timestep.index + 1
        else:
            n = self.window

        value = self._temporal_aggregator.aggregate_2d(self._memory[0:n, :], axis=0)
        self._data[timestep.index, :] = value

        self.position += 1
        if self.position >= self.window:
            self.position = 0

    property data:
        def __get__(self):
            return np.array(self._data, dtype=np.float64)

    def to_dataframe(self):
        index = self.model.timestepper.datetime_index
        sc_index = self.model.scenarios.multiindex
        return pd.DataFrame(data=self.data, index=index, columns=sc_index)

    @classmethod
    def load(cls, model, data):
        from pywr.parameters import load_parameter
        parameter = load_parameter(model, data.pop("parameter"))
        window = int(data.pop("window"))
        return cls(model, parameter, window, **data)

RollingWindowParameterRecorder.register()

cdef class RollingMeanFlowNodeRecorder(NodeRecorder):
    """Records the mean flow of a Node for the previous N timesteps

    Parameters
    ----------
    model : `pywr.core.Model`
    node : `pywr.core.Node`
        The node to record
    timesteps : int
        The number of timesteps to calculate the mean flow for
    name : str (optional)
        The name of the recorder

    """
    def __init__(self, model, node, timesteps=None, days=None, name=None, **kwargs):
        super(RollingMeanFlowNodeRecorder, self).__init__(model, node, name=name, **kwargs)
        self.model = model
        if not timesteps and not days:
            raise ValueError("Either `timesteps` or `days` must be specified.")
        if timesteps:
            self.timesteps = int(timesteps)
        else:
            self.timesteps = 0
        if days:
            self.days = int(days)
        else:
            self.days = 0
        self._data = None

    cpdef setup(self):
        super(RollingMeanFlowNodeRecorder, self).setup()
        self.position = 0
        self._data = np.empty([len(self.model.timestepper), len(self.model.scenarios.combinations)])
        if self.days > 0:
            try:
                self.timesteps = self.days // self.model.timestepper.delta
            except TypeError:
                raise TypeError('A rolling window defined as a number of days is only valid with daily time-steps.')
        if self.timesteps == 0:
            raise ValueError("Timesteps property of MeanFlowRecorder is less than 1.")
        self._memory = np.zeros([len(self.model.scenarios.combinations), self.timesteps])

    cpdef after(self):
        cdef Timestep timestep
        cdef int i, n
        cdef double[:] mean_flow
        # save today's flow
        for i in range(0, self._memory.shape[0]):
            self._memory[i, self.position] = self._node._flow[i]
        # calculate the mean flow
        timestep = self.model.timestepper.current
        if timestep.index < self.timesteps:
            n = timestep.index + 1
        else:
            n = self.timesteps
        # save the mean flow
        mean_flow = np.mean(self._memory[:, 0:n], axis=1)
        self._data[<int>(timestep.index), :] = mean_flow
        # prepare for the next timestep
        self.position += 1
        if self.position >= self.timesteps:
            self.position = 0

    property data:
        def __get__(self):
            return np.array(self._data, dtype=np.float64)

    @classmethod
    def load(cls, model, data):
        name = data.get("name")
        node = model._get_node_from_ref(model, data["node"])
        if "timesteps" in data:
            timesteps = int(data["timesteps"])
        else:
            timesteps = None
        if "days" in data:
            days = int(data["days"])
        else:
            days = None
        return cls(model, node, timesteps=timesteps, days=days, name=name)

RollingMeanFlowNodeRecorder.register()

cdef class BaseConstantNodeRecorder(NodeRecorder):
    """
    Base class for NodeRecorder classes with a single value for each scenario combination
    """

    cpdef setup(self):
        self._values = np.zeros(len(self.model.scenarios.combinations))

    cpdef reset(self):
        self._values[...] = 0.0

    cpdef after(self):
        raise NotImplementedError()

    cpdef double[:] values(self):
        return self._values


cdef class TotalDeficitNodeRecorder(BaseConstantNodeRecorder):
    """
    Recorder to total the difference between modelled flow and max_flow for a Node
    """
    cpdef after(self):
        cdef double max_flow
        cdef ScenarioIndex scenario_index
        cdef Timestep ts = self.model.timestepper.current
        cdef int days = self.model.timestepper.current.days
        cdef AbstractNode node = self._node
        for scenario_index in self.model.scenarios.combinations:
            max_flow = node.get_max_flow(scenario_index)
            self._values[scenario_index.global_id] += (max_flow - node._flow[scenario_index.global_id])*days

        return 0
TotalDeficitNodeRecorder.register()


cdef class TotalFlowNodeRecorder(BaseConstantNodeRecorder):
    """
    Recorder to total the flow for a Node.

    A factor can be provided to scale the total flow (e.g. for calculating operational costs).
    """
    def __init__(self, *args, **kwargs):
        self.factor = kwargs.pop('factor', 1.0)
        super(TotalFlowNodeRecorder, self).__init__(*args, **kwargs)

    cpdef after(self):
        cdef ScenarioIndex scenario_index
        cdef int i
        cdef int days = self.model.timestepper.current.days
        for scenario_index in self.model.scenarios.combinations:
            i = scenario_index.global_id
            self._values[i] += self._node._flow[i]*self.factor*days
        return 0
TotalFlowNodeRecorder.register()


cdef class MeanFlowNodeRecorder(BaseConstantNodeRecorder):
    """
    Record the mean flow for a Node.

    A factor can be provided to scale the total flow (e.g. for calculating operational costs).
    """
    def __init__(self, *args, **kwargs):
        self.factor = kwargs.pop('factor', 1.0)
        super(MeanFlowNodeRecorder, self).__init__(*args, **kwargs)

    cpdef after(self):
        cdef ScenarioIndex scenario_index
        cdef int i
        for scenario_index in self.model.scenarios.combinations:
            i = scenario_index.global_id
            self._values[i] += self._node._flow[i]*self.factor
        return 0

    cpdef finish(self):
        cdef int i
        cdef int nt = self.model.timestepper.current.index
        for i in range(self._values.shape[0]):
            self._values[i] /= nt
MeanFlowNodeRecorder.register()


cdef class DeficitFrequencyNodeRecorder(BaseConstantNodeRecorder):
    """Recorder to return the frequency of timesteps with a failure to meet max_flow.
    """
    cpdef after(self):
        cdef double max_flow
        cdef ScenarioIndex scenario_index
        cdef Timestep ts = self.model.timestepper.current
        cdef AbstractNode node = self._node
        for scenario_index in self.model.scenarios.combinations:
            max_flow = node.get_max_flow(scenario_index)
            if abs(node._flow[scenario_index.global_id] - max_flow) > 1e-6:
                self._values[scenario_index.global_id] += 1.0

    cpdef finish(self):
        cdef int i
        cdef int nt = self.model.timestepper.current.index
        for i in range(self._values.shape[0]):
            self._values[i] /= nt
DeficitFrequencyNodeRecorder.register()

cdef class BaseConstantStorageRecorder(StorageRecorder):
    """
    Base class for StorageRecorder classes with a single value for each scenario combination
    """

    cpdef setup(self):
        self._values = np.zeros(len(self.model.scenarios.combinations))

    cpdef reset(self):
        self._values[...] = 0.0

    cpdef after(self):
        raise NotImplementedError()

    cpdef double[:] values(self):
        return self._values
BaseConstantStorageRecorder.register()

cdef class MinimumVolumeStorageRecorder(BaseConstantStorageRecorder):
    """Record the minimum volume in a `Storage` node during a simulation."""
    cpdef reset(self):
        self._values[...] = np.inf

    cpdef after(self):
        cdef int i
        for i in range(self._values.shape[0]):
            self._values[i] = np.min([self._node._volume[i], self._values[i]])
        return 0
MinimumVolumeStorageRecorder.register()

cdef class MinimumThresholdVolumeStorageRecorder(BaseConstantStorageRecorder):
    """Record whether a `Storage` node falls below a particular volume threshold during a simulation.

    This recorder will return a value of `1.0` for scenarios where the volume `Storage` is less
    than or equal to the threshold at any time-step during the simulation. Otherwise it will return zero.
    """
    def __init__(self, model, node, threshold, *args, **kwargs):
        self.threshold = threshold
        super(MinimumThresholdVolumeStorageRecorder, self).__init__(model, node, *args, **kwargs)

    cpdef reset(self):
        self._values[...] = 0.0

    cpdef after(self):
        cdef int i
        for i in range(self._values.shape[0]):
            if self._node._volume[i] <= self.threshold:
                self._values[i] = 1.0
        return 0
MinimumThresholdVolumeStorageRecorder.register()


cdef class AnnualCountIndexParameterRecorder(IndexParameterRecorder):
    """ Record the number of years where an IndexParameter is greater than or equal to a threshold """
    def __init__(self, model, IndexParameter param, int threshold, *args, **kwargs):
        super(AnnualCountIndexParameterRecorder, self).__init__(model, param, *args, **kwargs)
        self.threshold = threshold

    cpdef setup(self):
        self._count = np.zeros(len(self.model.scenarios.combinations), np.int32)
        self._current_max = np.zeros_like(self._count)

    cpdef reset(self):
        self._count[...] = 0
        self._current_max[...] = 0
        self._current_year = -1

    cpdef after(self):
        cdef int i, ncomb, value
        cdef ScenarioIndex scenario_index
        cdef Timestep ts = self.model.timestepper.current

        ncomb = len(self.model.scenarios.combinations)

        if ts.year != self._current_year:
            # A new year
            if self._current_year != -1:
                # As long as at least one year has been run
                # then update the count if threshold equal to or exceeded
                for i in range(ncomb):
                    if self._current_max[i] >= self.threshold:
                        self._count[i] += 1

            # Finally reset current maximum and update current year
            self._current_max[...] = 0
            self._current_year = ts.year

        for scenario_index in self.model.scenarios.combinations:
            # Get current parameter value
            value = self._param.get_index(scenario_index)

            # Update annual max if a new maximum is found
            if value > self._current_max[scenario_index.global_id]:
                self._current_max[scenario_index.global_id] = value

        return 0

    cpdef finish(self):
        cdef int i
        cdef int ncomb = len(self.model.scenarios.combinations)
        # Complete the current year by updating the count if threshold equal to or exceeded
        for i in range(ncomb):
            if self._current_max[i] >= self.threshold:
                self._count[i] += 1

    cpdef double[:] values(self):
        return np.asarray(self._count).astype(np.float64)
AnnualCountIndexParameterRecorder.register()


def load_recorder(model, data):
    recorder = None

    if isinstance(data, basestring):
        recorder_name = data
    else:
        recorder_name = None

    # check if recorder has already been loaded
    for rec in model.recorders:
        if rec.name == recorder_name:
            recorder = rec
            break

    if recorder is None and isinstance(data, basestring):
        # recorder was requested by name, but hasn't been loaded yet
        if hasattr(model, "_recorders_to_load"):
            # we're still in the process of loading data from JSON and
            # the parameter requested hasn't been loaded yet - do it now
            try:
                data = model._recorders_to_load[recorder_name]
            except KeyError:
                raise KeyError("Unknown recorder: '{}'".format(data))
            recorder = load_recorder(model, data)
        else:
            raise KeyError("Unknown recorder: '{}'".format(data))

    if recorder is None:
        recorder_type = data['type']

        name = recorder_type.lower()
        try:
            cls = recorder_registry[name]
        except KeyError:
            if name.endswith("recorder"):
                name = name.replace("recorder", "")
            else:
                name += "recorder"
            try:
                cls = recorder_registry[name]
            except KeyError:
                raise NotImplementedError('Unrecognised recorder type "{}"'.format(recorder_type))

        del(data["type"])
        recorder = cls.load(model, data)

    return recorder


cdef class BaseConstantParameterRecorder(ParameterRecorder):
    """Base class for `ParameterRecorder` classes with a single value for each scenario combination
    """
    cpdef setup(self):
        self._values = np.zeros(len(self.model.scenarios.combinations))

    cpdef reset(self):
        self._values[...] = 0.0

    cpdef after(self):
        raise NotImplementedError()

    cpdef double[:] values(self):
        return self._values


cdef class TotalParameterRecorder(BaseConstantParameterRecorder):
    """Record the total value of a `Parameter` during a simulation.

    This recorder can be used to track the sum total of the values returned by a
    `Parameter` during a models simulation. An optional factor can be provided to
    apply a linear scaling of the values. If the parameter represents a flux
    the `integrate` keyword argument can be used to multiply the values by the time-step
    length in days.

    Parameters
    ----------
    model : `pywr.core.Model`
    param : `pywr.parameters.Parameter`
        The parameter to record.
    name : str (optional)
        The name of the recorder
    factor : float (default=1.0)
        Scaling factor for the values of `param`.
    integrate : bool (default=False)
        Whether to multiply by the time-step length in days during summation.
    """
    def __init__(self, *args, **kwargs):
        self.factor = kwargs.pop('factor', 1.0)
        self.integrate = kwargs.pop('integrate', False)
        super(TotalParameterRecorder, self).__init__(*args, **kwargs)

    cpdef after(self):
        cdef ScenarioIndex scenario_index
        cdef int i
        cdef double[:] values
        cdef factor = self.factor

        if self.integrate:
            factor *= self.model.timestepper.current.days

        values = self._param.get_all_values()
        for scenario_index in self.model.scenarios.combinations:
            i = scenario_index.global_id
            self._values[i] += values[i]*factor
        return 0
TotalParameterRecorder.register()


cdef class MeanParameterRecorder(BaseConstantParameterRecorder):
    """Record the mean value of a `Parameter` during a simulation.

    This recorder can be used to track the sum total of the values returned by a
    `Parameter` during a models simulation. An optional factor can be provided to
    apply a linear scaling of the values. If the parameter represents a flux
    the `integrate` keyword argument can be used to multiply the values by the time-step
    length in days.

    Parameters
    ----------
    model : `pywr.core.Model`
    param : `pywr.parameters.Parameter`
        The parameter to record.
    name : str (optional)
        The name of the recorder
    factor : float (default=1.0)
        Scaling factor for the values of `param`.
    """
    def __init__(self, *args, **kwargs):
        self.factor = kwargs.pop('factor', 1.0)
        super(MeanParameterRecorder, self).__init__(*args, **kwargs)

    cpdef after(self):
        cdef ScenarioIndex scenario_index
        cdef int i
        cdef double[:] values
        cdef factor = self.factor

        values = self._param.get_all_values()
        for scenario_index in self.model.scenarios.combinations:
            i = scenario_index.global_id
            self._values[i] += values[i]*factor
        return 0

    cpdef finish(self):
        cdef int i
        cdef int nt = self.model.timestepper.current.index
        for i in range(self._values.shape[0]):
            self._values[i] /= nt
MeanParameterRecorder.register()<|MERGE_RESOLUTION|>--- conflicted
+++ resolved
@@ -738,18 +738,7 @@
         self._data[:, :] = 0.0
 
     cpdef after(self):
-<<<<<<< HEAD
-        cdef int i
-        cdef Timestep ts = self.model.timestepper.current
-        for i in range(self._data.shape[1]):
-            if self.proportional:
-                self._data[ts.index,i] = self._node._current_pc[i]
-            else:
-                self._data[ts.index,i] = self._node._volume[i]
-        return 0
-=======
         raise NotImplementedError()
->>>>>>> 29b054ce
 
     property data:
         def __get__(self, ):
@@ -802,9 +791,9 @@
         cdef Timestep ts = self.model.timestepper.current
         for i in range(self._data.shape[1]):
             if self.proportional:
-                self._data[ts._index,i] = self._node._current_pc[i]
+                self._data[ts.index,i] = self._node._current_pc[i]
             else:
-                self._data[ts._index,i] = self._node._volume[i]
+                self._data[ts.index,i] = self._node._volume[i]
         return 0
 NumpyArrayStorageRecorder.register()
 
@@ -894,11 +883,7 @@
         cdef Timestep ts = self.model.timestepper.current
         cdef Storage node = self._node
         for i, scenario_index in enumerate(self.model.scenarios.combinations):
-<<<<<<< HEAD
-            self._data[ts.index,i] = self._node.get_level(scenario_index)
-=======
-            self._data[ts._index,i] = node.get_level(scenario_index)
->>>>>>> 29b054ce
+            self._data[ts.index,i] = node.get_level(scenario_index)
         return 0
 NumpyArrayLevelRecorder.register()
 
@@ -926,7 +911,7 @@
         cdef Timestep ts = self.model.timestepper.current
         cdef Storage node = self._node
         for i, scenario_index in enumerate(self.model.scenarios.combinations):
-            self._data[ts._index,i] = node.get_area(scenario_index)
+            self._data[ts.index,i] = node.get_area(scenario_index)
         return 0
 NumpyArrayAreaRecorder.register()
 
