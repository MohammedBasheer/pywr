--- conflicted
+++ resolved
@@ -72,30 +72,8 @@
 
     def _make_constraints(self, constraints):
         """ Setup the constraints. """
-<<<<<<< HEAD
         # Setup the constraints
         self.problem.constraints[:] = "<=1380.2"
-=======
-
-        ic = 0  # platypus constraint index
-        for c in constraints:
-            if c.is_double_bounded_constraint:
-                # Need to create two constraints
-                self.problem.constraints[ic] = platypus.Constraint('>=', value=c.constraint_lower_bounds)
-                self.problem.constraints[ic + 1] = platypus.Constraint('<=', value=c.constraint_upper_bounds)
-                ic += 2
-            elif c.is_equality_constraint:
-                self.problem.constraints[ic] = platypus.Constraint('==', value=c.constraint_lower_bounds)
-                ic += 1
-            elif c.is_lower_bounded_constraint:
-                self.problem.constraints[ic] = platypus.Constraint('>=', value=c.constraint_lower_bounds)
-                ic += 1
-            elif c.is_upper_bounded_constraint:
-                self.problem.constraints[ic] = platypus.Constraint('<=', value=c.constraint_upper_bounds)
-                ic += 1
-            else:
-                raise RuntimeError(f'The bounds of constraint "{c.name}" could not be identified correctly.')
->>>>>>> 28883ca2
 
     def evaluate(self, solution):
         logger.info('Evaluating solution ...')
