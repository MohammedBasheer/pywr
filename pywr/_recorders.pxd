--- conflicted
+++ resolved
@@ -34,7 +34,6 @@
 cdef class NumpyArrayLevelRecorder(StorageRecorder):
     cdef double[:, :] _data
 
-<<<<<<< HEAD
 cdef class NumpyArrayParameterRecorder(ParameterRecorder):
     cdef double[:, :] _data
 
@@ -46,10 +45,9 @@
     cdef int position
     cdef double[:, :] _memory
     cdef double[:, :] _data
-=======
+
 cdef class MeanFlowRecorder(NodeRecorder):
     cdef int position
     cdef int timesteps
     cdef double[:, :] _memory
-    cdef double[:, :] _data
->>>>>>> 2359c7aa
+    cdef double[:, :] _data