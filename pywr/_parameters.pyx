--- conflicted
+++ resolved
@@ -19,10 +19,6 @@
 
     property node:
         def __get__(self):
-<<<<<<< HEAD
-            print(self, self._parent, self._node)
-=======
->>>>>>> 18cd77bb
             if self._parent is not None:
                 return self._parent.node
             return self._node
